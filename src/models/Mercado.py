--- conflicted
+++ resolved
@@ -37,18 +37,15 @@
         self.mercado_financiero = MercadoFinanciero()
         self.transacciones = []
         self.gobierno = Gobierno(self)
-<<<<<<< HEAD
         # NUEVO: Sistema gubernamental mejorado para análisis fiscal (configurable)
         self.usar_sistema_gobierno = usar_sistema_gobierno
         if usar_sistema_gobierno:
             self.government = Government(self)
         else:
             self.government = None
-=======
-        
+      
         # Configuración de heterogeneidad de consumidores
         self.config_hetero = {}
->>>>>>> df61750d
 
         # Sistema de eventos, reporte y order book
         self.event_bus = EventBus()
