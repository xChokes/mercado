--- conflicted
+++ resolved
@@ -15,25 +15,17 @@
         self.gasto_publico_objetivo = 0
         self.politicas_activas = []
         self.reservas_monetarias = 1000000  # Capacidad de intervención
-
-<<<<<<< HEAD
-=======
         # Sistema ambiental
         self.sostenibilidad = SostenibilidadAmbiental()
         self.tasa_impuesto_carbono = ConfigEconomica.IMPUESTO_CARBONO
-        
->>>>>>> 37fd52a1
         # Indicadores macroeconómicos
         self.inflacion_mensual = 0
         self.tasa_desempleo = 0
         self.pib_real = 0
         self.pib_nominal = 0
         self.deficit_fiscal = 0
-<<<<<<< HEAD
         self.poblacion = len(mercado.getConsumidores()) if mercado else 0
-=======
         self.desempleo_sectorial = {}
->>>>>>> 37fd52a1
         
     def calcular_indicadores_macroeconomicos(self):
         """Calcula indicadores económicos principales"""
@@ -44,10 +36,7 @@
         # Población y tasa de desempleo
         self.poblacion = len(self.mercado.getConsumidores())
         desempleados = len([c for c in self.mercado.getConsumidores() if not c.empleado])
-<<<<<<< HEAD
         self.tasa_desempleo = desempleados / self.poblacion if self.poblacion > 0 else 0
-=======
-        self.tasa_desempleo = desempleados / personas_activas if personas_activas > 0 else 0
 
         # Desempleo por sector
         self.desempleo_sectorial = {}
@@ -62,7 +51,6 @@
                     self.desempleo_sectorial[nombre] = 1 - len(empleados_sector) / total
                 else:
                     self.desempleo_sectorial[nombre] = 0
->>>>>>> 37fd52a1
         
         # Inflación basada en cambios de precios
         precios_actuales = []
