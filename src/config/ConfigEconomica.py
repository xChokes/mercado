--- conflicted
+++ resolved
@@ -92,8 +92,6 @@
     TASA_IMPUESTOS = 0.25        # 25% de impuestos sobre ganancias
     GASTO_PUBLICO_PIB = 0.20     # Gasto público como % del PIB
     POLITICA_MONETARIA_AGRESIVA = False
-
-<<<<<<< HEAD
     # Comercio internacional
     ARANCEL_BASE = 0.05  # Arancel general del 5%
     TIPOS_CAMBIO_INICIALES = {
@@ -101,7 +99,6 @@
         ('EUR', 'USD'): 1.10
     }
     COSTO_TRANSPORTE_BASE = 0.02  # 2% del valor comerciado
-=======
     # Sostenibilidad ambiental
     RECURSOS_NATURALES_INICIALES = 1000000
     FACTORES_AGOTAMIENTO_RECURSOS = {
@@ -119,5 +116,4 @@
         'combustibles': 1.8
     }
     IMPUESTO_CARBONO = 5  # Unidad monetaria por unidad de emisión
-    LIMITE_EXTRACCION_RECURSOS = 0.1  # 10% de recursos restantes como umbral crítico
->>>>>>> a923bea9
+    LIMITE_EXTRACCION_RECURSOS = 0.1  # 10% de recursos restantes como umbral crítico